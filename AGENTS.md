--- conflicted
+++ resolved
@@ -42,7 +42,6 @@
 Modifications to this file must be made below this line. Do not modify or remove this marker, or anything above it.
 ----------------------------
 
-<<<<<<< HEAD
 ## Quick Project Facts
 - **Target IDEs:** IntelliJ IDEA & RustRover 2025.2.2 running on Java 21.
 - **Primary language:** Kotlin (IntelliJ Platform SDK conventions apply).
@@ -53,6 +52,10 @@
 1. `./gradlew test --console=plain`
 2. `./gradlew koverXmlReport --console=plain` (verifies coverage threshold)
 3. `./gradlew runIde` for manual validation when available
+
+> **Coverage quality gate:** The Gradle Kover plugin currently fails verification if overall line coverage drops below 80%. Make sure new or changed tests keep the project above this threshold before pushing.
+
+Need deeper guidance on testing workflows? 
 
 Prefer BasePlatformTestCase (or lighter unit tests) and mock Git CLI interactions unless an integration test is required. Keep tests deterministic and independent.
 
@@ -72,10 +75,17 @@
 
 ## Workflow Expectations
 - Follow Conventional Commits; commit early and often.
-- Include regression tests for all bug fixes and significant features.
+- Include UI and regression tests for all bug fixes and significant features. See [docs/TESTING_GUIDELINES.md](docs/TESTING_GUIDELINES.md).
 - Update this file when architecture or process guidance changes.
-- Reference `docs/BUG_REPORTS.md` for outstanding issues before starting new work.
 - Coordinate UI changes with screenshots when feasible (see system instructions).
+- Record issues and tasks with `gh issue create` immediately upon discovery
+
+**Issues/Bugs:**
+- Run `gh issues list` (preferred) for a list of current known issues.
+- Report newly discovered issues via `gh issue create`.
+- Endeavour to address issues at the earliest opportunity.
+- Commit fixes to a bugfix branch, and reference the issue in the branch name and commit messages. Open a PR when the branch is ready for review.
+
 
 ## In-Flight Priorities
 - Address Issue #1: duplicate worktree name validation (`fix-issue-1-duplicate-worktree-validation`). Ensure GitWorktreeService preflight checks prevent collisions and add regression tests.
@@ -85,160 +95,4 @@
 - Validate keyboard shortcut coverage on macOS & Linux (currently only Windows verified).
 - Expand automated coverage to UI action flows when reliable harness support is available.
 
-_End of file._
-=======
-## Plugin Development Understanding
-
-**Key Concepts:**
-- Actions: Extend `AnAction` (or `DumbAwareAction` for dumb mode). Override `update()` for state/visibility and `actionPerformed()` for execution
-- Status Bar Widgets: Implement `StatusBarWidgetFactory` and register via `com.intellij.statusBarWidgetFactory` extension point
-- Git Integration: Use IntelliJ's VCS APIs to interact with Git repositories and worktrees
-- Plugin Configuration: Register components in `plugin.xml` under `<extensions>` and `<actions>` sections
-
-**CRITICAL: Threading and Blocking Operations**
-
-IntelliJ Platform has strict threading requirements. Violating these causes errors and poor UX:
-
-1. **Never block the EDT (Event Dispatch Thread)**
-   - EDT is for UI updates only
-   - Blocking operations (I/O, network, Git commands) MUST run on background threads
-   - Error: "Synchronous execution on EDT"
-
-2. **Never block in ReadAction**
-   - ReadActions are for reading PSI/VFS data
-   - No blocking I/O allowed
-   - Error: "Synchronous execution under ReadAction"
-
-3. **Pattern for Git Commands:**
-   ```kotlin
-   // WRONG - blocks EDT
-   fun actionPerformed(e: AnActionEvent) {
-       val result = service.executeGitCommand() // BLOCKS!
-       showDialog(result)
-   }
-
-   // CORRECT - background thread
-   fun actionPerformed(e: AnActionEvent) {
-       // Get user input on EDT first
-       val input = Messages.showInputDialog(...)
-
-       // Execute blocking operation on background thread
-       ApplicationManager.getApplication().executeOnPooledThread {
-           try {
-               val result = service.executeGitCommand()
-
-               // Show UI on EDT
-               ApplicationManager.getApplication().invokeLater({
-                   showDialog(result)
-               }, ModalityState.nonModal())
-           } catch (e: Exception) {
-               // Handle errors on EDT
-               ApplicationManager.getApplication().invokeLater({
-                   showError(e.message)
-               }, ModalityState.nonModal())
-           }
-       }
-   }
-   ```
-
-4. **Pattern for Status Bar Widgets:**
-   - Cache data in AtomicReference
-   - Update cache on background thread
-   - Read from cache in getWidgetState() (called from ReadAction)
-
-5. **Pattern for Action update() methods:**
-   - Keep update() fast and non-blocking
-   - Don't call Git commands in update()
-   - Use cached state or simple checks only
-   - Set `getActionUpdateThread() = ActionUpdateThread.BGT`
-
-6. **Dependencies:**
-   - Add to build.gradle.kts: `bundledPlugin("Git4Idea")` (compile-time)
-   - Add to plugin.xml: `<depends>Git4Idea</depends>` (runtime)
-   - Both are required for Git4Idea classes to work
-
-## Current Status: Roadmap Items Complete
-
-**Architecture Decisions:**
-1. Use `StatusBarEditorBasedWidgetFactory` for the status bar widget showing current worktree
-2. Create action group for worktree operations (create, switch, delete, manage)
-3. Use Git command-line interface via `GeneralCommandLine` for worktree operations
-4. Store worktree state in project-level service
-5. Use `DialogWrapper` for custom dialogs with proper UI components
-6. All Git operations run on background threads to avoid EDT violations
-
-**Implementation Plan:**
-See docs/IMPLEMENTATION_PLAN.md for detailed task breakdown.
-
-**Testing Strategy:**
-- Follow the guidelines in docs/TESTING_GUIDELINES.md for Jetbrains IDE Plugin testing best practices.
-- Implement both UI and unit tests to verify functionality.
-- Minimum coverage target is >80%
-
-## Build & Test Quick Start
-
-- `./gradlew test` – executes the unit and integration tests; required before sending any PR.
-- `./gradlew koverXmlReport` – generates the XML coverage report that our CI consumes.
-
-> **Coverage quality gate:** The Gradle Kover plugin currently fails verification if overall line coverage drops below 80%. Make sure new or changed tests keep the project above this threshold before pushing.
-
-Need deeper guidance on testing workflows? See [docs/TESTING_GUIDELINES.md](docs/TESTING_GUIDELINES.md).
-
-**Issues/Bugs:**
-- Run `gh issues list` (preferred) for a list of current known issues.
-- Report newly discovered issues via `gh issue create`.
-- Endeavour to address issues at the earliest opportunity.
-- Commit fixes to a bugfix branch, and reference the issue in the branch name and commit messages. Open a PR when the branch is ready for review.
-
-**Completed:**
-1. ✅ Core service (GitWorktreeService) with worktree operations
-2. ✅ Status bar widget showing current worktree
-3. ✅ Action group with create, switch, delete, and manage actions
-4. ✅ Plugin metadata and README documentation
-5. ✅ Successfully builds plugin distribution
-6. ✅ Folder browser for worktree path selection with auto-suggestion
-7. ✅ Detailed error handling and user feedback
-8. ✅ Table-based manage worktrees dialog with Open/Delete/Refresh
-9. ✅ ~~Keyboard shortcuts for all actions~~ *Not working on MacOS, other OS's untested*
-
-**Recent Changes:**
-- Added BasePlatformTestCase coverage for status bar widget factory visibility and default hidden state
-- Added Rename/Compare/Merge worktree actions with dialogs, git CLI integration, and notifications
-- Added integration tests covering worktree comparison and merge workflows
-- Added integration-style tests for GitWorktreeService using BasePlatformTestCase with real Git CLI execution
-- Fixed status bar widget initialization by reacting to VCS mapping and Git repository change events (no more manual refresh required)
-- Ensured all Git CLI calls (list/compare/merge) run off the EDT by loading worktree data on pooled threads before presenting UI
-- Centralized background execution inside `GitWorktreeService` using `CompletableFuture`, updated all UI callers to await via callbacks, and tightened tests to await async results
-- Introduced `AbstractGitWorktreeTestCase`, a test-only `forceGitRepositoryForTests` toggle, and new Manage dialog/status bar widget UI tests that exercise async cache refresh logic
-_Check the git log to see the most recent changes._
-
-**In Progress:**
-- Issue #1 (duplicate worktree name validation) on branch `fix-issue-1-duplicate-worktree-validation`; add preflight checks in `GitWorktreeService` plus regression test coverage.
-
-**Next Steps:**
-1. Manual validation in a full IDE session when `runIde` access is available
-- Added automatic handling for empty repositories when creating worktrees (prompts for and creates an empty initial commit when approved)
-- Implemented folder browser dialog for worktree path selection
-  - Auto-suggests path as `../[project-name]-[branch-name]`
-  - Updates suggestion dynamically as user types branch name
-  - Includes input validation for branch name and path
-- Created ManageWorktreesDialog with table view
-  - Displays worktrees in JBTable with columns: Name, Branch, Path, Commit, Status
-  - Open, Delete, and Refresh buttons with proper state management
-  - Marks current worktree with asterisk
-  - Prevents deletion of current and main worktrees
-- Added keyboard shortcuts for all actions (NOT WORKING ON MACOS, OTHER OS' UNTESTED)
-  - Ctrl/Cmd+Alt+W, C: Create New Worktree
-  - Ctrl/Cmd+Alt+W, S: Switch Worktree
-  - Ctrl/Cmd+Alt+W, D: Delete Worktree
-  - Ctrl/Cmd+Alt+W, M: Manage Worktrees
-2. Test all features with real Git repositories and worktrees
-3. Consider adding rename, compare, and merge actions (future enhancements)
-4. Extend automated coverage to action flows (create/switch/compare) once UI test harness is available
-5. Work through GitHub issues sequentially; currently on branch `3-block-renaming-the-main-worktree` with `./gradlew test` covering the regression
-
-**Update 2025-10-19:**
-- Hardened main worktree detection by parsing `.git` gitdir pointers; prevents rename UI from listing the primary checkout and keeps service preflight in sync.
-- Added focussed unit coverage (`WorktreeDetectionLogicTest`) to exercise gitdir parsing for both root and `worktrees/*` scenarios.
-- Added cleanliness preflight to compare workflow with unit coverage; surface actionable failure when either worktree has uncommitted changes.
->>>>>>> 246dcffa
+_End of file._